language: python
python:
  - "2.6"
  - "2.7"
<<<<<<< HEAD
#  - "3.2"
#  - "3.3"
#  - "3.4"
#  - "3.5"
#  - "3.5-dev" # 3.5 development branch
#  - "nightly" # currently points to 3.6-dev

install:
  - pip install coverage

script:
  # run tests with coverage
  - coverage run tests/run_tests.py
  - coverage report -m
=======
  - "3.2"
  - "3.3"
  - "3.4"
  - "3.5"
  - "3.5-dev" # 3.5 development branch
  - "nightly" # currently points to 3.6-dev
# command to install dependencies
#install: "pip install -r requirements.txt"
# command to run tests
script: python tests/run_tests.py
>>>>>>> 048f33f8
<|MERGE_RESOLUTION|>--- conflicted
+++ resolved
@@ -2,13 +2,12 @@
 python:
   - "2.6"
   - "2.7"
-<<<<<<< HEAD
-#  - "3.2"
-#  - "3.3"
-#  - "3.4"
-#  - "3.5"
-#  - "3.5-dev" # 3.5 development branch
-#  - "nightly" # currently points to 3.6-dev
+  - "3.2"
+  - "3.3"
+  - "3.4"
+  - "3.5"
+  - "3.5-dev" # 3.5 development branch
+  - "nightly" # currently points to 3.6-dev
 
 install:
   - pip install coverage
@@ -16,16 +15,4 @@
 script:
   # run tests with coverage
   - coverage run tests/run_tests.py
-  - coverage report -m
-=======
-  - "3.2"
-  - "3.3"
-  - "3.4"
-  - "3.5"
-  - "3.5-dev" # 3.5 development branch
-  - "nightly" # currently points to 3.6-dev
-# command to install dependencies
-#install: "pip install -r requirements.txt"
-# command to run tests
-script: python tests/run_tests.py
->>>>>>> 048f33f8
+  - coverage report -m